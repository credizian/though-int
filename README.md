--- conflicted
+++ resolved
@@ -1,4 +1,3 @@
-<<<<<<< HEAD
 # Prior-Authorization Response Generator
 
 Upload a patient dataset (CSV or Excel) and the app auto-generates
@@ -8,7 +7,4 @@
 
 ```bash
 pip install -r requirements.txt
-streamlit run streamlit_app.py
-=======
-# though-int
->>>>>>> 72d007a2
+streamlit run streamlit_app.py